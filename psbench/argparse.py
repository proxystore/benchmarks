from __future__ import annotations

import argparse
import re
import sys


def add_globus_compute_options(
    parser: argparse.ArgumentParser,
    required: bool = False,
) -> None:
    """Add CLI arguments for Globus Compute.

    Args:
        parser (ArgumentParser): parser object to add Globus Compute arguments
            to.
        required (bool): require the Globus Compute endpoint to be specified
            (default: False).
    """
    group = parser.add_argument_group(
        title='Globus Compute',
        description='Globus Compute Endpoint configuration',
    )
    group.add_argument(
        '--globus-compute-endpoint',
        metavar='UUID',
        required=required,
        help='Globus Compute endpoint for task execution',
    )


def add_ipfs_options(parser: argparse.ArgumentParser) -> None:
    """Add CLI arguments for IPFS.

    Args:
        parser (ArgumentParser): parser object to add IPFS arguments to.
    """
    args_str = ' '.join(sys.argv)
    parser.add_argument(
        '--ipfs',
        action='store_true',
        default=False,
        help='Use IPFS for data transfer.',
    )
    parser.add_argument(
        '--ipfs-local-dir',
        required=bool(re.search(r'--ipfs($|\s)', args_str)),
        help='Local directory to write IPFS files to.',
    )
    parser.add_argument(
        '--ipfs-remote-dir',
        required=bool(re.search(r'--ipfs($|\s)', args_str)),
        help='Local directory to write IPFS files to.',
    )


def add_dspaces_options(parser: argparse.ArgumentParser) -> None:
    """Add CLI arguments for DataSpaces.

    Args:
        parser (ArgumentParser): parser object to add DataSpaces arguments to.
    """
    args_str = ' '.join(sys.argv)
    parser.add_argument(
        '--dspaces',
        action='store_true',
        default=False,
        help='Use DataSpaces for data transfer.',
    )


def add_logging_options(parser: argparse.ArgumentParser) -> None:
    """Add CLI arguments for logging options."""
    group = parser.add_argument_group(
        title='Logging',
        description='Logging configurations',
    )

    group.add_argument(
        '--log-level',
        choices=['ERROR', 'WARNING', 'TESTING', 'INFO', 'DEBUG'],
        default='TESTING',
        help='Set minimum logging level',
    )
    group.add_argument(
        '--log-file',
        help='Optionally write log to file',
    )
    group.add_argument(
        '--csv-file',
        help='Optionally log data to CSV file',
    )


def add_proxystore_options(
    parser: argparse.ArgumentParser,
    required: bool = False,
) -> None:
    """Add CLI arguments for ProxyStore backends to a parser.

    Warning:
        Backend specific config options will be dynamically set as required
        dependending on which backend is specified as is found in sys.argv.
        As a side effect, if parse_args() is called with a custom list of
        arguments, sys.argv may be empty and therefore required flags will
        not be correctly set.

    Args:
        parser (ArgumentParser): parser object to add ProxyStore backend
            argument group to.
        required (bool): require a ProxyStore backend to be specified
            (default: False).
    """
    group = parser.add_argument_group(
        title='ProxyStore',
        description='ProxyStore backend options',
    )
    group.add_argument(
        '--ps-backend',
        choices=[
            'FILE',
            'GLOBUS',
            'REDIS',
            'ENDPOINT',
            'MARGO',
            'UCX',
            'ZMQ',
        ],
        required=required,
        help='ProxyStore backend to use',
    )

    args_str = ' '.join(sys.argv)
    group.add_argument(
        '--ps-endpoints',
        metavar='UUID',
        nargs='+',
        required=bool(re.search('--ps-backend( |=)ENDPOINT', args_str)),
        help='ProxyStore Endpoint UUIDs accessible by the program',
    )
    group.add_argument(
        '--ps-file-dir',
        metavar='DIR',
        required=bool(re.search('--ps-backend( |=)FILE', args_str)),
        help='Temp directory to store ProxyStore objects in',
    )
    group.add_argument(
        '--ps-globus-config',
        metavar='CFG',
        required=bool(re.search('--ps-backend( |=)GLOBUS', args_str)),
        help='Globus Endpoint config for ProxyStore',
    )
    group.add_argument(
        '--ps-host',
        metavar='HOST',
        required=bool(
            re.search(
                '--ps-backend( |=)(REDIS)',
                args_str,
            ),
        ),
        help='Hostname of server or network interface to use with ProxyStore',
    )
    group.add_argument(
        '--ps-port',
        metavar='PORT',
        type=int,
        required=bool(
            re.search(
                '--ps-backend( |=)(REDIS|MARGO|UCX|ZMQ)',
                args_str,
            ),
        ),
        help='Port of server to use with ProxyStore',
    )
    group.add_argument(
        '--ps-margo-protocol',
        metavar='PROTOCOL',
        help='Optionally specify the Margo protocol to use with ProxyStore',
        default='tcp',
    )
    group.add_argument(
        '--ps-address',
        metavar='ADDRESS',
        default=None,
        help='Optionally specify host IP address that can be used by the DIMs',
    )
    group.add_argument(
        '--ps-interface',
        metavar='INTERFACE',
        default=None,
        help='Optionally provide interface name to be used by the DIMs',
<<<<<<< HEAD
    )
    group.add_argument(
        '--ps-intrasite-interface',
        metavar='IFACE',
        required=bool(re.search('--ps-backend( |=)INTRASITE', args_str)),
        help='Network interface to use with ProxyStore'
    )
    group.add_argument(
        '--ps-intrasite-port',
        metavar='PORT',
        type=int,
        required=bool(re.search('--ps-backend( |=)INTRASITE', args_str)),
        help='Port to use with ProxyStore',
=======
>>>>>>> a3085939
    )<|MERGE_RESOLUTION|>--- conflicted
+++ resolved
@@ -190,20 +190,4 @@
         metavar='INTERFACE',
         default=None,
         help='Optionally provide interface name to be used by the DIMs',
-<<<<<<< HEAD
-    )
-    group.add_argument(
-        '--ps-intrasite-interface',
-        metavar='IFACE',
-        required=bool(re.search('--ps-backend( |=)INTRASITE', args_str)),
-        help='Network interface to use with ProxyStore'
-    )
-    group.add_argument(
-        '--ps-intrasite-port',
-        metavar='PORT',
-        type=int,
-        required=bool(re.search('--ps-backend( |=)INTRASITE', args_str)),
-        help='Port to use with ProxyStore',
-=======
->>>>>>> a3085939
     )