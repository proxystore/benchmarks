--- conflicted
+++ resolved
@@ -165,23 +165,6 @@
         '--ps-port',
         metavar='PORT',
         type=int,
-<<<<<<< HEAD
-        required=bool(re.search('--ps-backend( |=)REDIS', args_str)),
-        help='Port of Redis server to use with ProxyStore',
-    )
-    group.add_argument(
-        '--ps-intrasite-interface',
-        metavar='IFACE',
-        required=bool(re.search('--ps-backend( |=)INTRASITE', args_str)),
-        help='Network interface to use with ProxyStore'
-    )
-    group.add_argument(
-        '--ps-intrasite-port',
-        metavar='PORT',
-        type=int,
-        required=bool(re.search('--ps-backend( |=)INTRASITE', args_str)),
-        help='Port to use with ProxyStore',
-=======
         required=bool(
             re.search(
                 '--ps-backend( |=)(REDIS|MARGO|UCX|ZMQ)',
@@ -207,5 +190,17 @@
         metavar='INTERFACE',
         default=None,
         help='Optionally provide interface name to be used by the DIMs',
->>>>>>> 52fcdb33
+    )
+    group.add_argument(
+        '--ps-intrasite-interface',
+        metavar='IFACE',
+        required=bool(re.search('--ps-backend( |=)INTRASITE', args_str)),
+        help='Network interface to use with ProxyStore'
+    )
+    group.add_argument(
+        '--ps-intrasite-port',
+        metavar='PORT',
+        type=int,
+        required=bool(re.search('--ps-backend( |=)INTRASITE', args_str)),
+        help='Port to use with ProxyStore',
     )