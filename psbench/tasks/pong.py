from __future__ import annotations

from typing import NamedTuple


class ProxyStats(NamedTuple):
    """Proxy stats from within task."""

    input_get_ms: float | None = None
    input_resolve_ms: float | None = None
    output_put_ms: float | None = None
    output_proxy_ms: float | None = None


def pong(data: bytes, *, result_size: int = 0, sleep: float = 0) -> bytes:
    """Task that takes data and returns more data.

    Args:
        data (bytes): input data.
        result_size (int): size of results byte array (default: 0).
        sleep (float): seconds to sleep for to simulate work (default: 0).

    Returns:
        bytes
    """
    import time

    from psbench.utils import randbytes

    assert isinstance(data, bytes)
    time.sleep(sleep)

    return randbytes(result_size)


def pong_ipfs(
    cid: str,
    ipfs_dir: str,
    *,
    result_size: int = 0,
    sleep: float = 0,
) -> str | None:
    """Task that takes data as IPFS CIDs and returns data via IPFS.

    Args:
        cid (str): content ID of input data.
        ipfs_dir (str): directory to write output data to.
        result_size (int): size of results byte array (default: 0).
        sleep (float): seconds to sleep for to simulate work (default: 0).

    Returns:
        String content ID of return data or None.
    """
    import os
    import time
    import uuid

    from psbench import ipfs
    from psbench.utils import randbytes

    data = ipfs.get_data(cid)
    assert isinstance(data, bytes)
    time.sleep(sleep)

    if result_size > 0:
        os.makedirs(ipfs_dir, exist_ok=True)
        filepath = os.path.join(ipfs_dir, str(uuid.uuid4()))
        return_data = randbytes(result_size)
        return ipfs.add_data(return_data, filepath)
    else:
        return None


def pong_dspaces(
    path: str,
    data_size: int,
    rank: int,
    size: int,
    *,
    version: int = 1,
    result_size: int = 0,
    sleep: float = 0,
) -> str | None:
    """Task that takes a DataSpace path and returns data via DataSpaces.

    Args:
        client (ds.DSpaces):DataSpaces client
        path (str): filename of the DataSpaces stored data.
                data_size (int) : the size of the DataSpaces object.
                rank (int) : MPI rank.
                size (int): MPI communication size.
                version (int): The version of the data to access (default: 1).
        result_size (int): size of results byte array (default: 0).
        sleep (float): seconds to sleep for to simulate work (default: 0).

    Returns:
        Filename of return data or None.
    """
    import os
    import time
    import uuid
    import numpy as np

    import dspaces as ds

    from psbench.utils import randbytes

    client = ds.DSpaces()
    data = client.Get(
        path,
        version=version,
        lb=((data_size * rank),),
        ub=((data_size * rank + data_size - 1),),
        dtype=bytes,
        timeout=-1,
    ).tobytes()

    assert isinstance(data, bytes)
    time.sleep(sleep)

    if result_size > 0:
        filepath = str(uuid.uuid4())
        return_data = bytearray(randbytes(result_size))
        client.Put(
            np.array(return_data), filepath, version=version, offset=((result_size * rank),)
        )
        return (filepath, result_size)
    else:
        return None


def pong_proxy(
    data: bytes,
    *,
    evict_result: bool = True,
    result_size: int = 0,
    sleep: float = 0,
) -> tuple[bytes, ProxyStats | None]:
    """Task that takes a proxy of data and return a proxy of data.

    Args:
        data (bytes): input data.
        evict_result (bool): Set evict flag in returned proxy (default: True).
        result_size (int): size of results byte array.
        sleep (float): seconds to sleep for to simulate work (default: 0). If
            the sleep is non-zero, the input proxy will be asynchronously
            resolved during the sleep.

    Returns:
        Tuple of bytes and ProxyStats is stat tracking on the store is enabled.

    Raises:
        RuntimeError:
            if the ProxyStore backend cannot be extracted from the input
            Proxy.
    """
    import time

    from proxystore.proxy import is_resolved
<<<<<<< HEAD
    from proxystore.store.base import StoreFactory
=======
    from proxystore.proxy import Proxy
>>>>>>> 52fcdb33
    from proxystore.store import get_store
    from proxystore.store.utils import resolve_async

    from psbench.tasks.pong import ProxyStats
    from psbench.utils import randbytes

    assert isinstance(data, Proxy)
    assert not is_resolved(data)

    if sleep > 0.0:
        data.resolve_async()
        time.sleep(sleep)

    assert isinstance(data, bytes)
    assert isinstance(data, Proxy)

    result_data = randbytes(result_size)
    store = get_store(data)
    if store is None:  # pragma: no cover
        # init_store does not return None in ProxyStore <= 0.3.3
<<<<<<< HEAD
        raise UnknownStoreError("Cannot find ProxyStore backend to use.")
=======
        raise RuntimeError('Cannot find ProxyStore backend to use.')
>>>>>>> 52fcdb33
    result: Proxy[bytes] = store.proxy(result_data, evict=evict_result)

    stats: ProxyStats | None = None
    if store.metrics is not None:
        input_metrics = store.metrics.get_metrics(data)
        output_metrics = store.metrics.get_metrics(result)
        stats = ProxyStats(
<<<<<<< HEAD
            input_get_ms=store.stats(data)["get"].avg_time_ms,
            input_resolve_ms=store.stats(data)["resolve"].avg_time_ms,
            output_set_ms=store.stats(result)["set"].avg_time_ms,
            output_proxy_ms=store.stats(result)["proxy"].avg_time_ms,
=======
            input_get_ms=input_metrics.times['store.get'].avg_time_ms,
            input_resolve_ms=input_metrics.times[
                'factory.resolve'
            ].avg_time_ms,
            output_put_ms=output_metrics.times['store.put'].avg_time_ms,
            output_proxy_ms=output_metrics.times['store.proxy'].avg_time_ms,
>>>>>>> 52fcdb33
        )

    return (result, stats)<|MERGE_RESOLUTION|>--- conflicted
+++ resolved
@@ -105,7 +105,7 @@
 
     from psbench.utils import randbytes
 
-    client = ds.DSpaces()
+    client = ds.dspaces.DSClient()
     data = client.Get(
         path,
         version=version,
@@ -157,11 +157,7 @@
     import time
 
     from proxystore.proxy import is_resolved
-<<<<<<< HEAD
-    from proxystore.store.base import StoreFactory
-=======
     from proxystore.proxy import Proxy
->>>>>>> 52fcdb33
     from proxystore.store import get_store
     from proxystore.store.utils import resolve_async
 
@@ -182,11 +178,7 @@
     store = get_store(data)
     if store is None:  # pragma: no cover
         # init_store does not return None in ProxyStore <= 0.3.3
-<<<<<<< HEAD
-        raise UnknownStoreError("Cannot find ProxyStore backend to use.")
-=======
         raise RuntimeError('Cannot find ProxyStore backend to use.')
->>>>>>> 52fcdb33
     result: Proxy[bytes] = store.proxy(result_data, evict=evict_result)
 
     stats: ProxyStats | None = None
@@ -194,19 +186,12 @@
         input_metrics = store.metrics.get_metrics(data)
         output_metrics = store.metrics.get_metrics(result)
         stats = ProxyStats(
-<<<<<<< HEAD
-            input_get_ms=store.stats(data)["get"].avg_time_ms,
-            input_resolve_ms=store.stats(data)["resolve"].avg_time_ms,
-            output_set_ms=store.stats(result)["set"].avg_time_ms,
-            output_proxy_ms=store.stats(result)["proxy"].avg_time_ms,
-=======
             input_get_ms=input_metrics.times['store.get'].avg_time_ms,
             input_resolve_ms=input_metrics.times[
                 'factory.resolve'
             ].avg_time_ms,
             output_put_ms=output_metrics.times['store.put'].avg_time_ms,
             output_proxy_ms=output_metrics.times['store.proxy'].avg_time_ms,
->>>>>>> 52fcdb33
         )
 
     return (result, stats)