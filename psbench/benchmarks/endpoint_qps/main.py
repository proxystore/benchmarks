"""Endpoint Queries-per-Second Test."""
from __future__ import annotations

import argparse
import datetime
import functools
import logging
import math
import multiprocessing
import sys
import time
from statistics import stdev
from typing import Callable
from typing import Literal
from typing import NamedTuple
from typing import Sequence

<<<<<<< HEAD
if sys.version_info >= (3, 8):  # pragma: >3.7 cover
    from typing import Literal
else:  # pragma: <3.8 cover
    from typing_extensions import Literal

=======
>>>>>>> a3085939
from proxystore.connectors.endpoint import EndpointConnector

from psbench.argparse import add_logging_options
from psbench.benchmarks.endpoint_qps import routes
from psbench.csv import CSVLogger
from psbench.logging import init_logging
from psbench.logging import TESTING_LOG_LEVEL

PROCESS_STARTUP_BUFFER_SECONDS = 5
ROUTE_TYPE = Literal['GET', 'SET', 'EXISTS', 'EVICT', 'ENDPOINT']

logger = logging.getLogger('endpoint-qps')


class RunStats(NamedTuple):
    """Stats for the run."""

    route: ROUTE_TYPE
    payload_size_bytes: int
    total_queries: int
    sleep_seconds: float
    workers: int
    min_worker_elapsed_time_ms: float
    max_worker_elapsed_time_ms: float
    avg_worker_elapsed_time_ms: float
    stdev_worker_elapsed_time_ms: float
    min_latency_ms: float
    max_latency_ms: float
    avg_latency_ms: float
    stdev_latency_ms: float
    qps: float


def run(
    endpoint: str,
    route: ROUTE_TYPE,
    *,
    payload_size: int = 0,
    queries: int = 100,
    sleep: float = 0,
    workers: int = 1,
) -> RunStats:
    """Run test workers and gather results.

    Args:
        endpoint (str): endpoint uuid.
        route (str): endpoint route to query.
        payload_size (int): bytes to send/receive for GET/SET routes.
        queries (int): number of queries to perform per worker.
        sleep (float): sleep (seconds) between queries.
        workers (int): number of worker processes to use.

    Returns:
        RunStats with summary of test run.
    """
    connector = EndpointConnector([endpoint])

    logger.log(
        TESTING_LOG_LEVEL,
        f'starting QPS for /{route} with endpoint {endpoint}...',
    )

    func: Callable[[float], routes.Stats]
    if route == 'ENDPOINT':
        func = functools.partial(
            routes.endpoint_test,
            connector,
            sleep,
            queries,
        )
    elif route == 'EVICT':
        func = functools.partial(routes.evict_test, connector, sleep, queries)
    elif route == 'EXISTS':
        func = functools.partial(routes.exists_test, connector, sleep, queries)
    elif route == 'GET':
        func = functools.partial(
            routes.get_test,
            connector,
            sleep,
            queries,
            payload_size,
        )
    elif route == 'SET':
        func = functools.partial(
            routes.set_test,
            connector,
            sleep,
            queries,
            payload_size,
        )
    else:
        raise AssertionError('Unsupported route')

    # Tell test functions to start a few seconds from now to ensure all
    # process start at the same time
    start_time = time.time() + PROCESS_STARTUP_BUFFER_SECONDS
    readable_start_time = datetime.datetime.fromtimestamp(start_time).strftime(
        '%H:%M:%S',
    )
    logger.log(TESTING_LOG_LEVEL, f'starting test at {readable_start_time}')

    with multiprocessing.Pool(workers) as pool:
        logger.log(
            TESTING_LOG_LEVEL,
            f'initialized {workers} worker processes',
        )
        results: list[multiprocessing.pool.AsyncResult[routes.Stats]] = [
            pool.apply_async(func, [], {'start_time': start_time})
            for _ in range(workers)
        ]

        stats = [result.get() for result in results]

    min_elapsed_ms = min(s.total_elapsed_ms for s in stats)
    max_elapsed_ms = max(s.total_elapsed_ms for s in stats)
    avg_elapsed_ms = sum(s.total_elapsed_ms for s in stats) / len(stats)
    stdev_elapsed_ms = (
        stdev([s.total_elapsed_ms for s in stats]) if len(stats) > 1 else 0
    )
    min_latency_ms = min(s.min_latency_ms for s in stats)
    max_latency_ms = max(s.max_latency_ms for s in stats)
    avg_latency_ms = sum(s.avg_latency_ms for s in stats) / len(stats)
    # Avg standard deviation among k groups with equal samples in each group:
    #   sqrt( (s_1^2 + s_2^2 + ...) / k)
    stdev_latency_ms = math.sqrt(
        sum(s.stdev_latency_ms**2 for s in stats) / len(stats),
    )
    queries = sum(s.queries for s in stats)

    run_stats = RunStats(
        route=route,
        payload_size_bytes=payload_size,
        total_queries=queries,
        sleep_seconds=sleep,
        workers=workers,
        min_worker_elapsed_time_ms=min_elapsed_ms,
        max_worker_elapsed_time_ms=max_elapsed_ms,
        avg_worker_elapsed_time_ms=avg_elapsed_ms,
        stdev_worker_elapsed_time_ms=stdev_elapsed_ms,
        min_latency_ms=min_latency_ms,
        max_latency_ms=max_latency_ms,
        avg_latency_ms=avg_latency_ms,
        stdev_latency_ms=stdev_latency_ms,
        qps=queries / (max_elapsed_ms / 1000),
    )

    logger.log(
        TESTING_LOG_LEVEL,
        f'complete {queries} queries across {workers} workers:\n'
        f'slowest worker elapsed time: {max_elapsed_ms / 1000:.3f} seconds\n'
        f'fastest worker elapsed time: {min_elapsed_ms / 1000:.3f} seconds\n'
        f'minimum request latency: {min_latency_ms:.3f} ms\n'
        f'maximum request latency: {max_latency_ms:.3f} ms\n'
        'average request latency: '
        f'{avg_latency_ms:.3f} ± {stdev_latency_ms:.3f} ms\n'
        f'total QPS: {run_stats.qps:.3f}',
    )

    connector.close()

    return run_stats


def runner(
    endpoint: str,
    routes: list[ROUTE_TYPE],
    *,
    payload_sizes: list[int],
    queries: int,
    sleeps: list[float],
    workers: list[int],
    csv_file: str | None = None,
) -> None:
    """Run matrix of test test configurations.

    Args:
        endpoint (str): endpoint uuid.
        routes (str): endpoint routes to query.
        payload_sizes (int): bytes to send/receive for GET/SET routes.
        queries (int): number of queries to perform per worker.
        sleeps (float): sleep (seconds) between queries.
        workers (int): number of worker processes to use.
        csv_file (str): optional csv filepath to log results to.
    """
    if csv_file is not None:
        csv_logger = CSVLogger(csv_file, RunStats)

    for route in routes:
        for payload_size in payload_sizes:
            for sleep in sleeps:
                for workers_ in workers:
                    run_stats = run(
                        endpoint,
                        route,
                        payload_size=payload_size,
                        queries=queries,
                        sleep=sleep,
                        workers=workers_,
                    )

                    if csv_file is not None:
                        csv_logger.log(run_stats)

    if csv_file is not None:
        csv_logger.close()
        logger.log(TESTING_LOG_LEVEL, f'results logged to {csv_file}')


def main(argv: Sequence[str] | None = None) -> int:
    """Endpoint QPS test entrypoint."""
    argv = argv if argv is not None else sys.argv[1:]

    parser = argparse.ArgumentParser(
        description='ProxyStore Endpoint QPS Test.',
        formatter_class=argparse.ArgumentDefaultsHelpFormatter,
    )
    parser.add_argument(
        'endpoint',
        help='ProxyStore Endpoint UUID',
    )
    parser.add_argument(
        '--routes',
        choices=['GET', 'SET', 'EXISTS', 'EVICT', 'ENDPOINT'],
        nargs='+',
        required=True,
        help='Endpoint routes to query',
    )
    parser.add_argument(
        '--payload-sizes',
        type=int,
        nargs='+',
        default=[0],
        help='Payload sizes for GET/SET queries',
    )
    parser.add_argument(
        '--workers',
        type=int,
        nargs='+',
        default=[1],
        help='Number of workers (processes) making queries',
    )
    parser.add_argument(
        '--sleep',
        type=float,
        nargs='+',
        default=[0],
        help='Sleeps (seconds) between queries',
    )
    parser.add_argument(
        '--queries',
        type=int,
        default=100,
        help='Number of queries per worker to make',
    )
    add_logging_options(parser)
    args = parser.parse_args(argv)

    init_logging(args.log_file, args.log_level, force=True)

    runner(
        args.endpoint,
        args.routes,
        payload_sizes=args.payload_sizes,
        queries=args.queries,
        sleeps=args.sleep,
        workers=args.workers,
        csv_file=args.csv_file,
    )

    return 0<|MERGE_RESOLUTION|>--- conflicted
+++ resolved
@@ -15,14 +15,6 @@
 from typing import NamedTuple
 from typing import Sequence
 
-<<<<<<< HEAD
-if sys.version_info >= (3, 8):  # pragma: >3.7 cover
-    from typing import Literal
-else:  # pragma: <3.8 cover
-    from typing_extensions import Literal
-
-=======
->>>>>>> a3085939
 from proxystore.connectors.endpoint import EndpointConnector
 
 from psbench.argparse import add_logging_options
