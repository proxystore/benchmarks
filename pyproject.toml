--- conflicted
+++ resolved
@@ -142,9 +142,6 @@
     # Allow pytest.raises() without match
     "PT011",
 ]
-<<<<<<< HEAD
-target-version = "py37"
-=======
 target-version = "py38"
 
 [tool.ruff.flake8-pytest-style]
@@ -152,7 +149,6 @@
 
 [tool.ruff.flake8-quotes]
 inline-quotes = "single"
->>>>>>> a3085939
 
 [tool.ruff.flake8-pytest-style]
 parametrize-values-type = "tuple"
