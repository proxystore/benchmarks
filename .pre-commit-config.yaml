--- conflicted
+++ resolved
@@ -14,11 +14,7 @@
       - id: check-merge-conflict
       - id: name-tests-test
   - repo: 'https://github.com/psf/black'
-<<<<<<< HEAD
-    rev: 23.3.0
-=======
     rev: 23.7.0
->>>>>>> a3085939
     hooks:
       - id: black
   - repo: 'https://github.com/codespell-project/codespell'
@@ -26,22 +22,14 @@
     hooks:
       - id: codespell
   - repo: 'https://github.com/charliermarsh/ruff-pre-commit'
-<<<<<<< HEAD
-    rev: v0.0.272
-=======
     rev: v0.0.284
->>>>>>> a3085939
     hooks:
       - id: ruff
         args:
           - '--fix'
           - '--exit-non-zero-on-fix'
   - repo: 'https://github.com/pre-commit/mirrors-mypy'
-<<<<<<< HEAD
-    rev: v1.3.0
-=======
     rev: v1.5.0
->>>>>>> a3085939
     hooks:
       - id: mypy
         additional_dependencies:
